--- conflicted
+++ resolved
@@ -1,17 +1,13 @@
 #!/usr/bin/env python3
 # Copyright (c) Facebook, Inc. and its affiliates. All Rights Reserved
-<<<<<<< HEAD
 from functools import partial
 from typing import List, Optional
-=======
-from typing import Optional, List
->>>>>>> 52bfa94d
 
-from torch.utils.data import DataLoader
 from opacus.accountants import RDPAccountant
+from opacus.accountants.rdp import get_noise_multiplier
+from opacus.data_loader import DPDataLoader
 from opacus.grad_sample.grad_sample_module import GradSampleModule
 from opacus.optimizer import DPOptimizer
-from opacus.accountants.rdp import get_noise_multiplier
 from torch import nn, optim
 from torch.utils.data import DataLoader
 
@@ -85,6 +81,7 @@
 
         return module, optimizer, data_loader
 
+    #TODO: we need a test for that
     def make_private_with_epsilon(
         self,
         module: nn.Module,
@@ -164,7 +161,6 @@
         return self.accountant.get_privacy_spent(delta)[0]
 
 
-
 class PrivacyEngineUnsafeKeepDataLoader(PrivacyEngine):
     def _prepare_data_loader(self, data_loader: DataLoader) -> DataLoader:
         return data_loader