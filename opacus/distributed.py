--- conflicted
+++ resolved
@@ -27,13 +27,9 @@
     """
     Implements distributed data parallelism that is based on
     ``torch.distributed`` package at the module level.
-<<<<<<< HEAD
-    """
-=======
 
     """
 
->>>>>>> 2c6064a2
     def __init__(self, model: nn.Module):
         super().__init__()
 
