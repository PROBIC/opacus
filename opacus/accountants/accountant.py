import abc
from typing import Callable

from opacus.optimizers import DPOptimizer


class IAccountant(abc.ABC):
    @abc.abstractmethod
    def __init__(self):
        pass

    @abc.abstractmethod
<<<<<<< HEAD
    def step(self, noise_multiplier: float, sample_rate: float):
        """
        Signal one optimization step

        Args:
            noise_multiplier: Current noise multiplier
            sample_rate: Current sample rate
        """
=======
    def step(self, *, noise_multiplier: float, sample_rate: float):
>>>>>>> 6ae05e19
        pass

    @abc.abstractmethod
    def get_epsilon(self, delta: float, *args, **kwargs) -> float:
        """
        Return privacy budget (epsilon) expended so far.

        Args:
            delta: target delta
            *args: subclass-specific args
            **kwargs: subclass-specific kwargs
        """
        pass

    @abc.abstractmethod
    def __len__(self) -> int:
        """
        Number of optimization steps taken so far
        """
        pass

    @classmethod
    @abc.abstractmethod
    def mechanism(cls) -> str:
<<<<<<< HEAD
        """
        Accounting mechanism name
        """
        pass
=======
        pass

    def get_optimizer_hook_fn(
        self, sample_rate: float
    ) -> Callable[[DPOptimizer], None]:
        def hook_fn(optim: DPOptimizer):
            # This works for Poisson for both single-node and distributed
            # The reason is that the sample rate is the same in both cases (but in
            # distributed mode, each node samples among a subset of the data)
            self.step(
                noise_multiplier=optim.noise_multiplier,
                sample_rate=sample_rate * optim.accumulated_iterations,
            )

        return hook_fn
>>>>>>> 6ae05e19
<|MERGE_RESOLUTION|>--- conflicted
+++ resolved
@@ -10,8 +10,7 @@
         pass
 
     @abc.abstractmethod
-<<<<<<< HEAD
-    def step(self, noise_multiplier: float, sample_rate: float):
+    def step(self, *, noise_multiplier: float, sample_rate: float):
         """
         Signal one optimization step
 
@@ -19,9 +18,6 @@
             noise_multiplier: Current noise multiplier
             sample_rate: Current sample rate
         """
-=======
-    def step(self, *, noise_multiplier: float, sample_rate: float):
->>>>>>> 6ae05e19
         pass
 
     @abc.abstractmethod
@@ -46,17 +42,20 @@
     @classmethod
     @abc.abstractmethod
     def mechanism(cls) -> str:
-<<<<<<< HEAD
         """
         Accounting mechanism name
         """
-        pass
-=======
         pass
 
     def get_optimizer_hook_fn(
         self, sample_rate: float
     ) -> Callable[[DPOptimizer], None]:
+        """
+        Returns a callback function which can be used to attach to DPOptimizer
+        Args:
+            sample_rate: Expested samping rate used for accounting
+        """
+
         def hook_fn(optim: DPOptimizer):
             # This works for Poisson for both single-node and distributed
             # The reason is that the sample rate is the same in both cases (but in
@@ -66,5 +65,4 @@
                 sample_rate=sample_rate * optim.accumulated_iterations,
             )
 
-        return hook_fn
->>>>>>> 6ae05e19
+        return hook_fn