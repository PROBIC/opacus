--- conflicted
+++ resolved
@@ -9,12 +9,8 @@
 import torch
 import torch.nn as nn
 from opacus import PrivacyEngine
-<<<<<<< HEAD
-from opacus.layers import DPLSTM
-=======
 from opacus.layers import DPGRU, DPLSTM, DPRNN
 from opacus.utils.uniform_sampler import UniformWithReplacementSampler
->>>>>>> 28714cae
 from torch.nn.utils.rnn import pad_sequence
 from torch.utils.data import DataLoader, Dataset
 from tqdm import tqdm
@@ -380,8 +376,6 @@
     else:
         generator = None
 
-<<<<<<< HEAD
-=======
     train_ds, test_ds = torch.utils.data.random_split(
         ds, [train_len, test_len], generator=generator
     )
@@ -394,7 +388,7 @@
         rnn_type = DPLSTM
     else:
         raise ValueError(f"Invalid network type: {args.mode}")
->>>>>>> 28714cae
+
     model = CharNNClassifier(
         rnn_type,
         args.embedding_size,
@@ -411,12 +405,8 @@
 
     train_loader = DataLoader(
         train_ds,
-<<<<<<< HEAD
         batch_size=args.batch_size,
-        num_workers=8,
-=======
         num_workers=1,
->>>>>>> 28714cae
         pin_memory=True,
         collate_fn=padded_collate,
     )
@@ -461,12 +451,8 @@
             if epoch % args.test_every == 0:
                 test(model, test_loader, privacy_engine, args.delta, device=device)
 
-<<<<<<< HEAD
-    test(model, test_loader, privacy_engine, args.delta, device=device)
-=======
-    mean_acc = test(model, test_loader, privacy_engine, device=device)
+    mean_acc = test(model, test_loader, privacy_engine, args.delta, device=device)
     torch.save(mean_acc, f"run_results_chr_{args.mode}_classification.pt")
->>>>>>> 28714cae
 
 
 if __name__ == "__main__":
